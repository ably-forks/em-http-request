module EventMachine
  OriginalHttpRequest = HttpRequest unless const_defined?(:OriginalHttpRequest)

  class MockHttpRequest < EventMachine::HttpRequest

    include HttpEncoding

    class RegisteredRequest < Struct.new(:uri, :method, :headers)
      def self.build(uri, method, headers)
        new(uri, method.to_s.upcase, headers || {})
      end
    end

    class FakeHttpClient < EventMachine::HttpClient
      def setup(response, uri)
        @uri = uri
        if response == :fail
          fail(self)
        else
          receive_data(response)
          succeed(self)
        end
      end

      def unbind
      end
    end

    @@registry = Hash.new
    @@registry_count = Hash.new{|h,k| h[k] = 0}

    def self.use
      activate!
      yield
    ensure
      deactivate!
    end

    def self.activate!
      EventMachine.send(:remove_const, :HttpRequest)
      EventMachine.send(:const_set, :HttpRequest, MockHttpRequest)
    end

    def self.deactivate!
      EventMachine.send(:remove_const, :HttpRequest)
      EventMachine.send(:const_set, :HttpRequest, OriginalHttpRequest)
    end

    def self.reset_counts!
      @@registry_count.clear
    end

    def self.reset_registry!
      @@registry.clear
    end

    @@pass_through_requests = true

    def self.pass_through_requests=(pass_through_requests)
      @@pass_through_requests = pass_through_requests
    end

    def self.pass_through_requests
      @@pass_through_requests
    end

    def self.parse_register_args(args)
      headers, data = case args.size
      when 3
        args[2].is_a?(Hash) ?
          [args[2][:headers], args[2][:data]] :
          [{}, args[2]]
      when 4
        [args[2], args[3]]
      end

      url = args[0]
      method = args[1]
      [headers, url, method, data]
    end

    def self.register(*args)
      headers, url, method, data = parse_register_args(args)
      @@registry[RegisteredRequest.build(url, method, headers)] = data
    end

    def self.register_file(*args)
      headers, url, method, data = parse_register_args(args)
      @@registry[RegisteredRequest.build(url, method, headers)] = File.read(data)
    end

    def self.count(url, method, headers = {})
      @@registry_count[RegisteredRequest.build(url, method, headers)]
    end

    def self.registered?(url, method, headers = {})
      @@registry.key?(RegisteredRequest.build(url, method, headers))
    end

    def self.registered_content(url, method, headers = {})
      @@registry[RegisteredRequest.build(url, method, headers)]
    end

    def self.increment_access(url, method, headers = {})
      @@registry_count[RegisteredRequest.build(url, method, headers)] += 1
    end

    alias_method :real_send_request, :send_request

    protected
    def send_request(&blk)
      query = "#{@req.uri.scheme}://#{@req.uri.host}:#{@req.uri.port}#{encode_query(@req.uri, @req.options[:query])}"
<<<<<<< HEAD
      headers = @req.options[:head].to_s
=======
      headers = @req.options[:head]
>>>>>>> 46a2821a
      if self.class.registered?(query, @req.method, headers)
        self.class.increment_access(query, @req.method, headers)
        client = FakeHttpClient.new(nil)
        client.setup(self.class.registered_content(query, @req.method, headers), @req.uri)
        client
      elsif @@pass_through_requests
        real_send_request
      else
        raise "this request #{query} for method #{@req.method} with the headers #{@req.options[:head].inspect} isn't registered, and pass_through_requests is current set to false"
      end
    end
  end
end<|MERGE_RESOLUTION|>--- conflicted
+++ resolved
@@ -110,11 +110,7 @@
     protected
     def send_request(&blk)
       query = "#{@req.uri.scheme}://#{@req.uri.host}:#{@req.uri.port}#{encode_query(@req.uri, @req.options[:query])}"
-<<<<<<< HEAD
-      headers = @req.options[:head].to_s
-=======
       headers = @req.options[:head]
->>>>>>> 46a2821a
       if self.class.registered?(query, @req.method, headers)
         self.class.increment_access(query, @req.method, headers)
         client = FakeHttpClient.new(nil)
