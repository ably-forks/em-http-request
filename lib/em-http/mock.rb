module EventMachine
  OriginalHttpRequest = HttpRequest unless const_defined?(:OriginalHttpRequest)
  
  class MockHttpRequest < EventMachine::HttpRequest

    include HttpEncoding
<<<<<<< HEAD
    
    class RegisteredRequest < Struct.new(:uri, :method, :headers)
      def self.build(uri, method, headers)
        new(uri, method.to_s.upcase, headers || {})
      end
    end
    
=======

>>>>>>> 819d9875
    class FakeHttpClient < EventMachine::HttpClient
      def setup(response, uri)
        @uri = uri
        if response == :fail
          fail(self)
        else
          receive_data(response)
          succeed(self)
        end
      end

      def unbind
      end
<<<<<<< HEAD
    end
    
    @@registry = Hash.new
    @@registry_count = Hash.new{|h,k| h[k] = 0}
    
    def self.use
      activate!
      yield
    ensure
      deactivate!
    end

    def self.activate!
      EventMachine.send(:remove_const, :HttpRequest)
      EventMachine.send(:const_set, :HttpRequest, MockHttpRequest)
    end

    def self.deactivate!
      EventMachine.send(:remove_const, :HttpRequest)
      EventMachine.send(:const_set, :HttpRequest, OriginalHttpRequest)
    end

    def self.reset_counts!
      @@registry_count.clear
=======

    end

    @@registry = nil
    @@registry_count = nil

    def self.reset_counts!
      @@registry_count = Hash.new do |registry,query|
        registry[query] = Hash.new{|h,k| h[k] = Hash.new(0)}
      end
>>>>>>> 819d9875
    end

    def self.reset_registry!
<<<<<<< HEAD
      @@registry.clear
    end
    
=======
      @@registry = Hash.new do |registry,query|
        registry[query] = Hash.new{|h,k| h[k] = {}}
      end
    end

    reset_counts!
    reset_registry!

>>>>>>> 819d9875
    @@pass_through_requests = true

    def self.pass_through_requests=(pass_through_requests)
      @@pass_through_requests = pass_through_requests
    end

    def self.pass_through_requests
      @@pass_through_requests
    end
<<<<<<< HEAD
    
    def self.parse_register_args(args)
      headers, data = case args.size
      when 3
        args[2].is_a?(Hash) ?
          [args[2][:headers], args[2][:data]] :
          [{}, args[2]]
      when 4
        [args[2], args[3]]
      end

      url = args[0]
      method = args[1]
      [headers, url, method, data]
    end

    def self.register(*args)
      headers, url, method, data = parse_register_args(args)
      @@registry[RegisteredRequest.build(url, method, headers)] = data
    end

    def self.register_file(*args)
      headers, url, method, data = parse_register_args(args)
      @@registry[RegisteredRequest.build(url, method, headers)] = File.read(data)
    end
    
    def self.count(url, method, headers = {})
      @@registry_count[RegisteredRequest.build(url, method, headers)]
    end
    
    def self.registered?(url, method, headers = {})
      @@registry.key?(RegisteredRequest.build(url, method, headers))
    end
    
    def self.registered_content(url, method, headers = {})
      @@registry[RegisteredRequest.build(url, method, headers)]
    end
    
    def self.increment_access(url, method, headers = {})
      @@registry_count[RegisteredRequest.build(url, method, headers)] += 1
=======

    def self.register(uri, method, headers, data)
      method = method.to_s.upcase
      headers = headers.to_s
      @@registry[uri][method][headers] = data
    end

    def self.register_file(uri, method, headers, file)
      register(uri, method, headers, File.read(file))
    end

    def self.count(uri, method, headers)
      method = method.to_s.upcase
      headers = headers.to_s
      @@registry_count[uri][method][headers] rescue 0
    end

    def self.registered?(query, method, headers)
      @@registry[query] and @@registry[query][method] and @@registry[query][method][headers]
    end

    def self.registered_content(query, method, headers)
      @@registry[query][method][headers]
    end

    def self.increment_access(query, method, headers)
      @@registry_count[query][method][headers] += 1
>>>>>>> 819d9875
    end

    alias_method :real_send_request, :send_request

    protected
    def send_request(&blk)
<<<<<<< HEAD
      query = "#{@req.uri.scheme}://#{@req.uri.host}:#{@req.uri.port}#{encode_query(@req.uri.path, @req.options[:query], @req.uri.query)}"
      headers = @req.options[:head]
=======
      query = "#{@req.uri.scheme}://#{@req.uri.host}:#{@req.uri.port}#{encode_query(@req.uri, @req.options[:query])}"
      headers = @req.options[:head].to_s
>>>>>>> 819d9875
      if self.class.registered?(query, @req.method, headers)
        self.class.increment_access(query, @req.method, headers)
        client = FakeHttpClient.new(nil)
        client.setup(self.class.registered_content(query, @req.method, headers), @req.uri)
        client
      elsif @@pass_through_requests
        real_send_request
      else
        raise "this request #{query} for method #{@req.method} with the headers #{@req.options[:head].inspect} isn't registered, and pass_through_requests is current set to false"
      end
    end
  end
end<|MERGE_RESOLUTION|>--- conflicted
+++ resolved
@@ -1,20 +1,16 @@
 module EventMachine
   OriginalHttpRequest = HttpRequest unless const_defined?(:OriginalHttpRequest)
-  
+
   class MockHttpRequest < EventMachine::HttpRequest
 
     include HttpEncoding
-<<<<<<< HEAD
-    
+
     class RegisteredRequest < Struct.new(:uri, :method, :headers)
       def self.build(uri, method, headers)
         new(uri, method.to_s.upcase, headers || {})
       end
     end
-    
-=======
 
->>>>>>> 819d9875
     class FakeHttpClient < EventMachine::HttpClient
       def setup(response, uri)
         @uri = uri
@@ -28,12 +24,11 @@
 
       def unbind
       end
-<<<<<<< HEAD
     end
-    
+
     @@registry = Hash.new
     @@registry_count = Hash.new{|h,k| h[k] = 0}
-    
+
     def self.use
       activate!
       yield
@@ -53,35 +48,12 @@
 
     def self.reset_counts!
       @@registry_count.clear
-=======
-
-    end
-
-    @@registry = nil
-    @@registry_count = nil
-
-    def self.reset_counts!
-      @@registry_count = Hash.new do |registry,query|
-        registry[query] = Hash.new{|h,k| h[k] = Hash.new(0)}
-      end
->>>>>>> 819d9875
     end
 
     def self.reset_registry!
-<<<<<<< HEAD
       @@registry.clear
     end
-    
-=======
-      @@registry = Hash.new do |registry,query|
-        registry[query] = Hash.new{|h,k| h[k] = {}}
-      end
-    end
 
-    reset_counts!
-    reset_registry!
-
->>>>>>> 819d9875
     @@pass_through_requests = true
 
     def self.pass_through_requests=(pass_through_requests)
@@ -91,8 +63,7 @@
     def self.pass_through_requests
       @@pass_through_requests
     end
-<<<<<<< HEAD
-    
+
     def self.parse_register_args(args)
       headers, data = case args.size
       when 3
@@ -117,63 +88,29 @@
       headers, url, method, data = parse_register_args(args)
       @@registry[RegisteredRequest.build(url, method, headers)] = File.read(data)
     end
-    
+
     def self.count(url, method, headers = {})
       @@registry_count[RegisteredRequest.build(url, method, headers)]
     end
-    
+
     def self.registered?(url, method, headers = {})
       @@registry.key?(RegisteredRequest.build(url, method, headers))
     end
-    
+
     def self.registered_content(url, method, headers = {})
       @@registry[RegisteredRequest.build(url, method, headers)]
     end
-    
+
     def self.increment_access(url, method, headers = {})
       @@registry_count[RegisteredRequest.build(url, method, headers)] += 1
-=======
-
-    def self.register(uri, method, headers, data)
-      method = method.to_s.upcase
-      headers = headers.to_s
-      @@registry[uri][method][headers] = data
-    end
-
-    def self.register_file(uri, method, headers, file)
-      register(uri, method, headers, File.read(file))
-    end
-
-    def self.count(uri, method, headers)
-      method = method.to_s.upcase
-      headers = headers.to_s
-      @@registry_count[uri][method][headers] rescue 0
-    end
-
-    def self.registered?(query, method, headers)
-      @@registry[query] and @@registry[query][method] and @@registry[query][method][headers]
-    end
-
-    def self.registered_content(query, method, headers)
-      @@registry[query][method][headers]
-    end
-
-    def self.increment_access(query, method, headers)
-      @@registry_count[query][method][headers] += 1
->>>>>>> 819d9875
     end
 
     alias_method :real_send_request, :send_request
 
     protected
     def send_request(&blk)
-<<<<<<< HEAD
-      query = "#{@req.uri.scheme}://#{@req.uri.host}:#{@req.uri.port}#{encode_query(@req.uri.path, @req.options[:query], @req.uri.query)}"
-      headers = @req.options[:head]
-=======
       query = "#{@req.uri.scheme}://#{@req.uri.host}:#{@req.uri.port}#{encode_query(@req.uri, @req.options[:query])}"
       headers = @req.options[:head].to_s
->>>>>>> 819d9875
       if self.class.registered?(query, @req.method, headers)
         self.class.increment_access(query, @req.method, headers)
         client = FakeHttpClient.new(nil)
