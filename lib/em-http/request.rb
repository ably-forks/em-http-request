require 'base64'
require 'addressable/uri'

module EventMachine

  # EventMachine based HTTP request class with support for streaming consumption
  # of the response. Response is parsed with a Ragel-generated whitelist parser
  # which supports chunked HTTP encoding.
  #
  # == Example
  #
  #
  #  EventMachine.run {
  #    http = EventMachine::HttpRequest.new('http://127.0.0.1/').get :query => {'keyname' => 'value'}
  #
  #    http.callback {
  #     p http.response_header.status
  #     p http.response_header
  #     p http.response
  #
  #	EventMachine.stop
  #    }
  #  }
  #

  class HttpRequest
    
    attr_reader :options, :method

    def initialize(host, headers = {})
      @headers = headers
      @uri = host.kind_of?(Addressable::URI) ? host : Addressable::URI::parse(host)
    end

    # Send an HTTP request and consume the response. Supported options:
    #
    #   head: {Key: Value}
    #     Specify an HTTP header, e.g. {'Connection': 'close'}
    #
    #   query: {Key: Value}
    #     Specify query string parameters (auto-escaped)
    #
    #   body: String
    #     Specify the request body (you must encode it for now)
    #
    #   on_response: Proc
    #     Called for each response body chunk (you may assume HTTP 200
    #     OK then)
    #

<<<<<<< HEAD
    def get  options = {};    send_request(:get,  options);    end
    def head options = {};    send_request(:head, options);    end
    def delete options = {};    send_request(:delete, options);    end
    def put options = {};    send_request(:put, options);    end
    def post options = {};    send_request(:post, options);    end
=======
    def get  options = {};    setup_request(:get,  options);  end
    def head options = {};    setup_request(:head, options);  end
    def post options = {};    setup_request(:post, options);  end
>>>>>>> 3039a4c9

    protected

    def setup_request(method, options)
      raise ArgumentError, "invalid request path" unless /^\// === @uri.path

      @options = options

      # default connect & inactivity timeouts
      @options[:timeout] = 5 if not @options[:timeout]

      # Make sure the port is set as Addressable::URI doesn't set the
      # port if it isn't there.
      @uri.port ||= 80
      @method = method.to_s.upcase
      send_request
    end
    
    def send_request
      begin
       EventMachine.connect(@uri.host, @uri.port, EventMachine::HttpClient) { |c|
          c.uri = @uri
          c.method = @method
          c.options = @options
          c.comm_inactivity_timeout = @options[:timeout]
          c.pending_connect_timeout = @options[:timeout]
        }
      rescue EventMachine::ConnectionError => e
        conn = EventMachine::HttpClient.new("")
        conn.on_error(e.message, true)
        conn
      end
    end
  end
end<|MERGE_RESOLUTION|>--- conflicted
+++ resolved
@@ -1,96 +1,90 @@
-require 'base64'
-require 'addressable/uri'
-
-module EventMachine
-
-  # EventMachine based HTTP request class with support for streaming consumption
-  # of the response. Response is parsed with a Ragel-generated whitelist parser
-  # which supports chunked HTTP encoding.
-  #
-  # == Example
-  #
-  #
-  #  EventMachine.run {
-  #    http = EventMachine::HttpRequest.new('http://127.0.0.1/').get :query => {'keyname' => 'value'}
-  #
-  #    http.callback {
-  #     p http.response_header.status
-  #     p http.response_header
-  #     p http.response
-  #
-  #	EventMachine.stop
-  #    }
-  #  }
-  #
-
-  class HttpRequest
-    
-    attr_reader :options, :method
-
-    def initialize(host, headers = {})
-      @headers = headers
-      @uri = host.kind_of?(Addressable::URI) ? host : Addressable::URI::parse(host)
-    end
-
-    # Send an HTTP request and consume the response. Supported options:
-    #
-    #   head: {Key: Value}
-    #     Specify an HTTP header, e.g. {'Connection': 'close'}
-    #
-    #   query: {Key: Value}
-    #     Specify query string parameters (auto-escaped)
-    #
-    #   body: String
-    #     Specify the request body (you must encode it for now)
-    #
-    #   on_response: Proc
-    #     Called for each response body chunk (you may assume HTTP 200
-    #     OK then)
-    #
-
-<<<<<<< HEAD
-    def get  options = {};    send_request(:get,  options);    end
-    def head options = {};    send_request(:head, options);    end
-    def delete options = {};    send_request(:delete, options);    end
-    def put options = {};    send_request(:put, options);    end
-    def post options = {};    send_request(:post, options);    end
-=======
-    def get  options = {};    setup_request(:get,  options);  end
-    def head options = {};    setup_request(:head, options);  end
-    def post options = {};    setup_request(:post, options);  end
->>>>>>> 3039a4c9
-
-    protected
-
-    def setup_request(method, options)
-      raise ArgumentError, "invalid request path" unless /^\// === @uri.path
-
-      @options = options
-
-      # default connect & inactivity timeouts
-      @options[:timeout] = 5 if not @options[:timeout]
-
-      # Make sure the port is set as Addressable::URI doesn't set the
-      # port if it isn't there.
-      @uri.port ||= 80
-      @method = method.to_s.upcase
-      send_request
-    end
-    
-    def send_request
-      begin
-       EventMachine.connect(@uri.host, @uri.port, EventMachine::HttpClient) { |c|
-          c.uri = @uri
-          c.method = @method
-          c.options = @options
-          c.comm_inactivity_timeout = @options[:timeout]
-          c.pending_connect_timeout = @options[:timeout]
-        }
-      rescue EventMachine::ConnectionError => e
-        conn = EventMachine::HttpClient.new("")
-        conn.on_error(e.message, true)
-        conn
-      end
-    end
-  end
+require 'base64'
+require 'addressable/uri'
+
+module EventMachine
+
+  # EventMachine based HTTP request class with support for streaming consumption
+  # of the response. Response is parsed with a Ragel-generated whitelist parser
+  # which supports chunked HTTP encoding.
+  #
+  # == Example
+  #
+  #
+  #  EventMachine.run {
+  #    http = EventMachine::HttpRequest.new('http://127.0.0.1/').get :query => {'keyname' => 'value'}
+  #
+  #    http.callback {
+  #     p http.response_header.status
+  #     p http.response_header
+  #     p http.response
+  #
+  #	EventMachine.stop
+  #    }
+  #  }
+  #
+
+  class HttpRequest
+    
+    attr_reader :options, :method
+
+    def initialize(host, headers = {})
+      @headers = headers
+      @uri = host.kind_of?(Addressable::URI) ? host : Addressable::URI::parse(host)
+    end
+
+    # Send an HTTP request and consume the response. Supported options:
+    #
+    #   head: {Key: Value}
+    #     Specify an HTTP header, e.g. {'Connection': 'close'}
+    #
+    #   query: {Key: Value}
+    #     Specify query string parameters (auto-escaped)
+    #
+    #   body: String
+    #     Specify the request body (you must encode it for now)
+    #
+    #   on_response: Proc
+    #     Called for each response body chunk (you may assume HTTP 200
+    #     OK then)
+    #
+                                   
+    def get    options = {};  setup_request(:get,  options);    end
+    def head   options = {};  setup_request(:head, options);    end
+    def delete options = {};  setup_request(:delete, options);  end
+    def put    options = {};  setup_request(:put, options);     end
+    def post   options = {};  setup_request(:post, options);    end
+
+    protected
+
+    def setup_request(method, options)
+      raise ArgumentError, "invalid request path" unless /^\// === @uri.path
+
+      @options = options
+
+      # default connect & inactivity timeouts
+      @options[:timeout] = 5 if not @options[:timeout]
+
+      # Make sure the port is set as Addressable::URI doesn't set the
+      # port if it isn't there.
+      @uri.port ||= 80
+      @method = method.to_s.upcase
+      send_request
+    end
+    
+    def send_request
+      begin
+       EventMachine.connect(@uri.host, @uri.port, EventMachine::HttpClient) { |c|
+          c.uri = @uri
+          c.method = @method
+          c.options = @options
+          c.comm_inactivity_timeout = @options[:timeout]
+          c.pending_connect_timeout = @options[:timeout]
+        }
+      rescue EventMachine::ConnectionError => e
+        conn = EventMachine::HttpClient.new("")
+        conn.on_error(e.message, true)
+        conn
+      end
+    end
+  end
 end